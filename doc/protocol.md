--- conflicted
+++ resolved
@@ -114,11 +114,9 @@
 4003  Overloaded
   When the server or room is full
 
-<<<<<<< HEAD
-4004  Closed to protect your security
-  When the client does something that compromises its security and the server closes the connection to force the client to fix its code.
-=======
 4004  Project Unavailable
   When the supplied project ID is syntatically valid but unavailable for some reason.
->>>>>>> 09c8e162
+
+4005  Closed to protect your security
+  When the client does something that compromises its security and the server closes the connection to force the client to fix its code.
 ```